#!/usr/bin/python
# -*- coding: utf-8 -*-

import logging
import warnings
import operator

try:
    import numpy as np
except ImportError:
    print('----- NumPy must be installed! -----')

try:
    from scipy import stats, optimize
except ImportError:
    print('----- SciPy must be installed! -----')


class Error(Exception):
    """
        Main Error class derived from Exception.
    """
    pass


class FitError(Error):
    """
        Exception raised if fitting fails.
    """
    pass


class Replicate():
    """
    Represents a single replicate within a measurement.

    Linear regression for v0 is executed at this level.

    Attributes:
        logger: logging.Logger instance inherited by the owning Measurement.
        num: float
            identification number of replicate within the experiment
        x, y: float
            time and signal to be analysed.
        owner: object
            measurement this measurement belongs to
        xlim:
        fitresult:
    """

    def __init__(self, num, xy, owner):
        self.logger = owner.logger
        self.num = num + 1
        self.x, self.y = xy
        self.owner = owner
        self.xlim = owner.xlim
        self.fitresult = self.fit()

    def fit(self):
        ind_min_max = np.where((self.x >= self.xlim[0]) & (self.x <= self.xlim[1]))
        x_for_fit = np.take(self.x, ind_min_max)
        y_for_fit = np.take(self.y, ind_min_max)

        # ignore warnings about invalid values in sqrt during linear fitting
        # they occur frequently and will just clutter the cli
        warnings.filterwarnings('ignore',
                                category=RuntimeWarning,
                                message='invalid value encountered in sqrt')

        (slope, intercept, r_value, p_value, std_err
         ) = stats.linregress(x_for_fit, y_for_fit)

        r_squared = r_value ** 2
        conc = '{} {}'.format(self.owner.concentration,
                              self.owner.concentration_unit)

        self.logger.info('Linear fit for {} #{}:'.format(conc, self.num))
        if r_squared < 0.9 and r_squared > 0.7:
            msg = '    r-squared: {} < 0.9; Check fit manually!'
            self.logger.warning(msg.format(round(r_squared, 4)))
        elif r_squared < 0.7:
            msg = '    r-squared: {} < 0.7; Linear fit probably failed!'
            self.logger.warning(msg.format(round(r_squared, 4)))
        else:
            msg = '    r-squared: {}'
            self.logger.info(msg.format(round(r_squared, 4)))
        self.logger.info('    slope: {}'.format(slope))
        if slope < 0:
            self.logger.info('    Slope is negative. Will use absolute '
                             'value for further calculations!')
        self.logger.info('    intercept: {}'.format(slope))

        return {
            'slope': slope,
            'intercept': intercept,
            'r_value': r_value,
            'r_squared': r_squared,
            'p_value': p_value,
            'std_err': std_err
        }


class Measurement():
    """
    Represents a single measurement within an experiment.

    Each measurement consists of one ore more replicates and is associated
    with a specific substrate concentration.

    Attributes:
        logger: logging.Logger instance inherited by the owning Experiment.
        concentration: float
            substrate concentration associated with the measurement.
        concentration_unit: string
            unit of the concentration; only used for labeling plots/tables.
        x, y: float
            time and signal to be analysed.
        replicates: array_like
            list of individual replicates of the measurement.
        owner: object
            experiment this measurement belongs to
        xlim: array_like
            lower and upper bounds for calculating the v0 linear fit.
        avg_slope, avg_slope_err: float
            average slope (v0) of the measurement and its standard deviation
    """

    def __init__(self, xy, conc, conc_unit, owner):
        self.logger = owner.logger
        self.concentration = float(conc)
        self.concentration_unit = conc_unit
        self.x, self.y = xy
        self.replicates = []
        self.owner = owner
        self.xlim = owner.xlim
        self.slopes = []
        self.avg_slope = None
        self.avg_slope_err = None

        # extract number of replicates (num_replicates)
        length_x, num_replicates = self.y.shape

        for n in range(num_replicates):
            self.replicates.append(Replicate(n, (self.x, self.y[:, n:n + 1]),
                                             self))

        for r in self.replicates:
            self.slopes.append(r.fitresult['slope'])

        self.avg_slope = np.average(self.slopes)
        self.avg_slope_err = np.std(self.slopes)

        self.logger.info('Average slope: {} ± {}'.format(self.avg_slope,
                                                         self.avg_slope_err))
        if self.avg_slope < 0:
            self.logger.info('Avererage slope is negative. Will use '
                             'absolute value for further calculations!')
        self.logger.info('-----')

    def get_results(self):
        """
        Collect results of the individual replicates.

        Collects results of each replicate and append to results list.

        Returns:
            results: array_like
                list of results from each replicate of the measurement.
        """
        results = []
        for r in self.replicates:
            results.append(r.fitresult)

        return results


class Experiment():
    """
    Represents the actual experiment.

    Representation of a kinetics experiment. It consists of multiple
    objects of type Measurement.

    Attributes:
        logger: logging.Logger instance that is used for logging to console
            and log file.
        measurements: array_like
            list of individual measurements of the experiment.
            Individual measurements are sorted by their substrate
            concentration.
        fit_to_replicates: boolean
            whether to fit to individual replicates instead to the average of
            each measurement.
        raw_kinetic_data: dictionary
            storing x, y and std_err of each measurement for fitting kinetic
            curves.
        xlim: array_like
            lower and upper bounds for calculating the v0 linear fit.
    """

    def __init__(self, data_files, xlim, do_hill=False,
                 fit_to_replicates=False, logger=None):
        """
        Inits Experiment class with experimental parameters

        This is the only class you should have to use directly in your program.
        Instances of Measurement and Replicate objects are created
        automatically using the provided data files.

        Args:
            data_files: list containing csv-formatted data files
            xlim: tuple of float values defining the lower and upper bound for
                linear fitting of v0
            do_hill:  boolean to define whether to fit Hill-type kinetics in
                addition to Michaelis-Menten kinetics. Defaults to False
            fit_to_replicates: boolean to define wheter to fit to individual
                replicates instead of the avarage slope. Defaults to False
            logger: logging.Logger instance. If not given, a new logger is
                created
        """

        # check if a logger was handed over; if not, create a new instance
        if logger:
            self.logger = logger
        else:
            self.logger = logging.getLogger(__name__)

        # collction of indepentend measurements
        self.measurements = []

        self.fit_to_replicates = fit_to_replicates
        # dictionary to store data for the kinetics calculation
        self.raw_kinetic_data = {'x': [], 'y': [], 'yerr': []}
        self.xlim = xlim

        # parse data files and generate measurements
        for csvfile in data_files:
            try:
                tmp = np.genfromtxt(str(csvfile), comments='#')
                with open(str(csvfile)) as datafile:
                    head = [next(datafile) for x in range(2)]
            except OSError:
                msg = "Failed reading file {}".format(str(csvfile))
                self.logger.error(msg)
                raise

            # extract concentration and unit from header
            # TODO: move unit to parameter
            # check header for correct number of items
            if len(head) < 2 or len(head) > 2:
                msg = 'Parsing header of data files failed! Wrong format?'
                self.logger.error(msg)
                raise Error(msg)
            conc = head[0].strip('#').strip()
            unit = head[1].strip('#').strip()
            # split x and y data apart
            # first column is x data (time); following columns contain
            # replicates of y data (absorption, etc.)
            x = tmp[:, 0]
            y = tmp[:, 1:]
            # create new measurement and append to list
            measurement = Measurement((x, y), conc, unit, self)
            self.measurements.append(measurement)

        # sort measurements by concentration
        self.measurements = sorted(self.measurements,
                                   key=operator.attrgetter('concentration'))

        # iterate over all measurements
        for m in self.measurements:
            if self.fit_to_replicates:
                for r in m.replicates:
                    self.raw_kinetic_data['x'].append(m.concentration)
                    self.raw_kinetic_data['y'].append(
                        np.absolute(r.fitresult['slope']))
                    self.raw_kinetic_data['yerr'].append(
                        r.fitresult['std_err'])

            else:
                # extract relevant data for kinetics calculation
                # (concentration, average slope and error)
                self.raw_kinetic_data['x'].append(m.concentration)
                self.raw_kinetic_data['y'].append(np.absolute(m.avg_slope))
                self.raw_kinetic_data['yerr'].append(m.avg_slope_err)

        # calculate kinetics
        self.mm = self.do_mm_kinetics()
        if do_hill:
            self.hill = self.do_hill_kinetics()
        else:
            self.hill = None

    def mm_kinetics_function(self, x, vmax, Km):
<<<<<<< HEAD
        v = (vmax * x) / (Km + x)
        return v

    def hill_kinetics_function(self, x, vmax, Kprime, h):
        v = (vmax * (x ** h)) / (Kprime + (x ** h))
=======
        """
        Michaelis-Menten function.

        Classical Michaelis-Menten enzyme kinetics function.

        Args:
            x: float
                concentration at velocity v
            vmax: float
                maximum velocity
            Km: float
                Michaelis constant

        Returns:
            v: float
                velocity at given concentration x
        """
        v = (vmax*x)/(Km+x)
        return v

    def hill_kinetics_function(self, x, vmax, Kprime, h):
        """
        Hill function.

        Hill function for enzyme kinetics with cooperativity.

        Args:
            x: float
                concentration at velocity v.
            vmax: float
                maximum velocity.
            Kprime: float
                kinetics constant related to Michaelis constant.
            h: float
                hill slope; if h=1, Hill function is identical to
                Michaelis-Menten function.

        Returns:
            v: float
                velocity at given concentration x
        """
        v = (vmax*(x**h))/(Kprime+(x**h))
>>>>>>> 14ff2bd7
        return v

    def do_mm_kinetics(self):
        """
        Calculates Michaelis-Menten kinetics.

        Returns:
            On success, returns a dictionary containing the kinetic parameters
            and their errors:

            {'vmax': float,
             'Km': float,
             'vmax_err': float,
             'Km_err': float,
             'x': array_like}

        Raises:
            FitError if fitting fails.
        """
        try:
            popt, pconv = optimize.curve_fit(self.mm_kinetics_function,
                                             self.raw_kinetic_data['x'],
                                             self.raw_kinetic_data['y'])
<<<<<<< HEAD

            perr = np.sqrt(np.diag(pconv))
            vmax = popt[0]
            Km = popt[1]
            x = np.arange(0, max(self.raw_kinetic_data['x']), 0.0001)

            self.logger.info('Michaelis-Menten Kinetics:')
            self.logger.info('    v_max: {} ± {}'.format(vmax, perr[0]))
            self.logger.info('    Km: {} ± {}'.format(Km, perr[1]))

            return {'vmax': float(vmax), 'Km': float(Km), 'perr': perr, 'x': x}
        except:
            msg = 'Calculation of Michaelis-Menten kinetics failed!'
=======
        except ValueError:
            msg = ('Calculation of Michaelis-Menten kinetics failed! Your '
                   'input data (either x or y) contain empty (NaN) values!')
>>>>>>> 14ff2bd7
            if self.logger:
                self.logger.error('{}'.format(msg))
            raise FitError(msg)

        perr = np.sqrt(np.diag(pconv))
        vmax = popt[0]
        Km = popt[1]
        x = np.arange(0, max(self.raw_kinetic_data['x']), 0.0001)

        self.logger.info('Michaelis-Menten Kinetics:')
        self.logger.info('    v_max: {} ± {}'.format(vmax, perr[0]))
        self.logger.info('    Km: {} ± {}'.format(Km, perr[1]))

        return {'vmax': np.float(vmax),
                'Km': np.float(Km),
                'vmax_err': np.float(perr[0]),
                'Km_err': np.float(perr[1]),
                'x': x}

    def do_hill_kinetics(self):
        """
        Calculates Hill kinetics.

        Returns:
            On success, returns a dictionary containing the kinetic parameters
            their errors:

            {'vmax': float,
             'Kprime': float,
             'vmax_err': float,
             'Km_prime': float,
             'h_err': float,
             'h': float,
             'x': array_like}

        Raises:
            FitError if fitting fails.
        """
        try:
            popt, pconv = optimize.curve_fit(self.hill_kinetics_function,
                                             self.raw_kinetic_data['x'],
                                             self.raw_kinetic_data['y'])
<<<<<<< HEAD

            perr = np.sqrt(np.diag(pconv))
            vmax = popt[0]
            Kprime = popt[1]
            h = popt[2]

            x = np.arange(0, max(self.raw_kinetic_data['x']), 0.0001)

            self.logger.info('Hill Kinetics:')
            self.logger.info('    v_max: {} ± {}'.format(vmax, perr[0]))
            self.logger.info('    K_prime: {} ± {}'.format(Kprime, perr[1]))
            self.logger.info('    h: {} ± {}'.format(h, perr[2]))

            return {
                'vmax': float(vmax),
                'Kprime': float(Kprime),
                'perr': perr,
                'h': h,
                'x': x
            }
        except:
            msg = 'Calculation of Hill kinetics failed!'
=======
        except ValueError:
            msg = ('Calculation of Hill kinetics failed! Your input data '
                   '(either x or y) contains empty (NaN) values!')
>>>>>>> 14ff2bd7
            if self.logger:
                self.logger.error('{}'.format(msg))
            raise FitError(msg)

        perr = np.sqrt(np.diag(pconv))
        vmax = popt[0]
        Kprime = popt[1]
        h = popt[2]

        x = np.arange(0, max(self.raw_kinetic_data['x']), 0.0001)

        self.logger.info('Hill Kinetics:')
        self.logger.info('    v_max: {} ± {}'.format(vmax, perr[0]))
        self.logger.info('    K_prime: {} ± {}'.format(Kprime, perr[1]))
        self.logger.info('    h: {} ± {}'.format(h, perr[2]))

        return {'vmax': np.float(vmax),
                'Kprime': np.float(Kprime),
                'vmax_err': np.float(perr[0]),
                'Kprime_err': np.float(perr[1]),
                'h_err': np.float(perr[2]),
                'h': np.float(h),
                'x': x}<|MERGE_RESOLUTION|>--- conflicted
+++ resolved
@@ -291,13 +291,6 @@
             self.hill = None
 
     def mm_kinetics_function(self, x, vmax, Km):
-<<<<<<< HEAD
-        v = (vmax * x) / (Km + x)
-        return v
-
-    def hill_kinetics_function(self, x, vmax, Kprime, h):
-        v = (vmax * (x ** h)) / (Kprime + (x ** h))
-=======
         """
         Michaelis-Menten function.
 
@@ -315,7 +308,7 @@
             v: float
                 velocity at given concentration x
         """
-        v = (vmax*x)/(Km+x)
+        v = (vmax * x) / (Km + x)
         return v
 
     def hill_kinetics_function(self, x, vmax, Kprime, h):
@@ -339,8 +332,7 @@
             v: float
                 velocity at given concentration x
         """
-        v = (vmax*(x**h))/(Kprime+(x**h))
->>>>>>> 14ff2bd7
+        v = (vmax * (x ** h)) / (Kprime + (x ** h))
         return v
 
     def do_mm_kinetics(self):
@@ -364,25 +356,9 @@
             popt, pconv = optimize.curve_fit(self.mm_kinetics_function,
                                              self.raw_kinetic_data['x'],
                                              self.raw_kinetic_data['y'])
-<<<<<<< HEAD
-
-            perr = np.sqrt(np.diag(pconv))
-            vmax = popt[0]
-            Km = popt[1]
-            x = np.arange(0, max(self.raw_kinetic_data['x']), 0.0001)
-
-            self.logger.info('Michaelis-Menten Kinetics:')
-            self.logger.info('    v_max: {} ± {}'.format(vmax, perr[0]))
-            self.logger.info('    Km: {} ± {}'.format(Km, perr[1]))
-
-            return {'vmax': float(vmax), 'Km': float(Km), 'perr': perr, 'x': x}
-        except:
-            msg = 'Calculation of Michaelis-Menten kinetics failed!'
-=======
         except ValueError:
             msg = ('Calculation of Michaelis-Menten kinetics failed! Your '
                    'input data (either x or y) contain empty (NaN) values!')
->>>>>>> 14ff2bd7
             if self.logger:
                 self.logger.error('{}'.format(msg))
             raise FitError(msg)
@@ -425,34 +401,9 @@
             popt, pconv = optimize.curve_fit(self.hill_kinetics_function,
                                              self.raw_kinetic_data['x'],
                                              self.raw_kinetic_data['y'])
-<<<<<<< HEAD
-
-            perr = np.sqrt(np.diag(pconv))
-            vmax = popt[0]
-            Kprime = popt[1]
-            h = popt[2]
-
-            x = np.arange(0, max(self.raw_kinetic_data['x']), 0.0001)
-
-            self.logger.info('Hill Kinetics:')
-            self.logger.info('    v_max: {} ± {}'.format(vmax, perr[0]))
-            self.logger.info('    K_prime: {} ± {}'.format(Kprime, perr[1]))
-            self.logger.info('    h: {} ± {}'.format(h, perr[2]))
-
-            return {
-                'vmax': float(vmax),
-                'Kprime': float(Kprime),
-                'perr': perr,
-                'h': h,
-                'x': x
-            }
-        except:
-            msg = 'Calculation of Hill kinetics failed!'
-=======
         except ValueError:
             msg = ('Calculation of Hill kinetics failed! Your input data '
                    '(either x or y) contains empty (NaN) values!')
->>>>>>> 14ff2bd7
             if self.logger:
                 self.logger.error('{}'.format(msg))
             raise FitError(msg)
