#!/usr/bin/python
# -*- coding: utf-8 -*-

import argparse
import logging
import csv
from pathlib import Path

# check for third party modules. Matplotlib and NumPy are essential
try:
    import matplotlib.pyplot as plt
except ImportError:
    print('----- Matplotlib must be installed! -----')

try:
    import numpy as np
except ImportError:
    print('----- NumPy must be installed! -----')

# colorlog is optional; inform user of non-colored output if not found
try:
    from colorlog import ColoredFormatter
    COLORED_LOG = True
except ImportError:
    COLORED_LOG = False
    print('----- Module colorlog not found. Console output will not be '
          'colored! -----')
    pass

# check for libkinetics; if not found, there is something wrong with the
# installation if pyKinetics
try:
    import libkinetics
except ImportError:
    print('---- Cannot find libkinetics! Check your installation! -----')


class ExperimentHelper():
<<<<<<< HEAD
=======
    """
    Helper class for dealing with results of libkinetics.

    Provides plotting and data output functionality for libkinetics.Experiment.
    """

>>>>>>> 14ff2bd7
    def __init__(self, experiment, logger):
        self.exp = experiment
        self.logger = logger

    def linear_regression_function(self, slope, x, intercept):
        y = slope * x + intercept
        return y

    def plot_data(self, outpath):
        # iterate over all measurements
        for m in self.exp.measurements:
            # plot each measurement
            fig, ax = plt.subplots()
            ax.set_xlabel('Time')
            ax.set_ylabel('Raw Signal')
            ax_title = 'Linear regression {} {}'.format(m.concentration,
                                                        m.concentration_unit)
            ax.set_title(ax_title)

            for r in m.replicates:
                ax.plot(r.x,
                        r.y,
                        linestyle='None',
                        marker='o',
                        ms=3,
                        fillstyle='none',
                        label='replicate #{}'.format(r.num))
                y = self.linear_regression_function(r.fitresult['slope'], r.x,
                                                    r.fitresult['intercept'])
                ax.plot(r.x, y, 'k-')
                ax.axvspan(m.xlim[0], m.xlim[1], facecolor='0.8', alpha=0.5)

            plt.legend(bbox_to_anchor=(1.05, 1), loc=2, borderaxespad=0.)
            plt.savefig('{}/fit_{}_{}.png'.format(outpath, m.concentration,
                                                  m.concentration_unit),
                        bbox_inches='tight')
            plt.close(fig)

    def plot_kinetics(self, outpath):
        exp = self.exp
        fig, ax = plt.subplots()
        ax.set_xlabel('c [mM]')
        ax.set_ylabel('dA/dt [Au/s]')
        ax.set_title('Kinetics')

        ax.errorbar(exp.raw_kinetic_data['x'],
                    exp.raw_kinetic_data['y'],
                    yerr=exp.raw_kinetic_data['yerr'],
                    fmt='ok',
                    ms=3,
                    fillstyle='none',
                    label="Data with error")

        if exp.mm:
            y = exp.mm_kinetics_function(exp.mm['x'], exp.mm['vmax'],
                                         exp.mm['Km'])
            ax.plot(exp.mm['x'], y, 'b-', label="Michaelis-Menten")
        if exp.hill:
            y = exp.hill_kinetics_function(exp.hill['x'], exp.hill['vmax'],
                                           exp.hill['Kprime'], exp.hill['h'])
            ax.plot(exp.hill['x'], y, 'g-', label="Hill")

        ax.legend(loc='best', fancybox=True)
        plt.savefig('{}/kinetics.png'.format(outpath), bbox_inches='tight')
        plt.close(fig)

    def write_data(self, outpath):

        exp = self.exp

        with open('{}/results.csv'.format(outpath),
                  'w',
                  newline='\n') as csvfile:

            writer = csv.writer(csvfile, dialect='excel-tab')
            writer.writerow(['LINEAR FITS'])
            writer.writerow([])
<<<<<<< HEAD
            writer.writerow(['# concentration', 'avg. slope', 'slope std_err',
                             'replicates (slope, intercept and r value)'])
=======
            writer.writerow(['concentration',
                             'avg. slope',
                             'slope std_err',
                             'replicates (slope, intercept and r_squared)'])
>>>>>>> 14ff2bd7
            for m in exp.measurements:
                row = [m.concentration, m.avg_slope, m.avg_slope_err]
                for r in m.replicates:
                    row.append(r.fitresult['slope'])
                    row.append(r.fitresult['intercept'])
                    row.append(r.fitresult['r_squared'])
                writer.writerow(row)

            writer.writerow([])
            if exp.mm:
                self.logger.debug('    Writing Michaelis-Menten results.')
                writer.writerow(['MICHAELIS-MENTEN KINETICS'])
                writer.writerow(['', 'value', 'std'])
                writer.writerow(['vmax', exp.mm['vmax'],
                                 exp.mm['vmax_err']])
                writer.writerow(['Kprime', exp.mm['Km'],
                                 exp.mm['Km_err']])
            if exp.hill:
                self.logger.debug('    Writing Hill results.')
                writer.writerow([])
                writer.writerow(['HILL KINETICS'])
                writer.writerow(['', 'value', 'std'])
                writer.writerow(['vmax', exp.hill['vmax'],
                                 exp.hill['vmax_err']])
                writer.writerow(['Kprime', exp.hill['Kprime'],
                                 exp.hill['Kprime_err']])
                writer.writerow(['h', exp.hill['h'],
                                 exp.hill['h_err']])


def parse_arguments():

    parser = argparse.ArgumentParser()
    parser.add_argument('-v',
                        '--verbose',
                        action='store_true',
                        help='increase output verbosity')
    parser.add_argument('-r',
                        '--replicates',
                        action='store_true',
                        help='fit kinetics to individual replicates')
    parser.add_argument('-wh',
                        '--hill',
                        action='store_true',
                        help='compute additional kinetics using Hill equation')
    parser.add_argument('start',
                        type=np.float64,
                        help='start of fitting window')
    parser.add_argument('end', type=np.float64, help='end of fitting window')
    parser.add_argument('input',
                        type=str,
                        help='directory containing input files in csv format')
    parser.add_argument('output',
                        type=str,
                        help='results will be written to this directory')

    args = parser.parse_args()

    return args


def initialize_logger():
    """
    Initialization of logging subsystem.

    Two logging handlers are brought up: 'fh' which logs to a log file and
    'ch' which logs to standard output. If colorlog is installed, logging
    to console will be colored.

    Returns:
        logger: logging.Logger instance
    """
    if COLORED_LOG:
        fmt = '%(log_color)s%(levelname)-8s%(reset)s %(message)s'
        formatter = ColoredFormatter(fmt,
                                     datefmt=None,
                                     reset=True,
                                     log_colors={
                                         'DEBUG': 'cyan',
                                         'INFO': 'green',
                                         'WARNING': 'yellow',
                                         'ERROR': 'red',
                                         'CRITICAL': 'red,bg_white'
                                     },
                                     secondary_log_colors={},
                                     style='%')
    else:
        fmt = '%(levelname)-8s%(message)s'
        formatter = logging.Formatter(fmt, datefmt=None, style='%')

    logging.captureWarnings(True)
    logger = logging.getLogger('pyKinetics-cli')
    logger.setLevel(logging.DEBUG)

    ch = logging.StreamHandler()
    ch.setLevel(logging.DEBUG)
    ch.setFormatter(formatter)
    logger.addHandler(ch)

    try:
        log_filename = 'pyKinetics-cli.log'
        fh = logging.FileHandler(log_filename, 'w')
        fh.setLevel(logging.INFO)
        logger.addHandler(fh)
    except IOError as error:
        logger.warning('Cannot create log file! Run pyKinetics-cli'
                       'from a directory to which you have write access.')
        logger.warning(error.msg)
        pass

    return logger


def main():
    """
    Main method of pyKinetics.

    Will be executed when analyze-cli.py is started from the command line.
    """
    # parse command line arguments
    args = parse_arguments()
    # initialize logger
    logger = initialize_logger()
    # grab fitting window from provided arguments
    fitting_window = (args.start, args.end)

    if args.hill:
        do_hill = args.hill
    else:
        do_hill = False

    if args.replicates:
        fit_to_replicates = args.replicates
    else:
        fit_to_replicates = False

    try:
        input_path = Path(args.input).resolve()
    except FileNotFoundError:
        logger.critical('Path containing input data '
                        'not found: {}'.format(args.input))
        raise
    try:
        output_path = Path(args.output).resolve()
    except FileNotFoundError:
        logger.critical('Path for writing results '
                        'not found: {}'.format(args.output))
        raise

    if output_path.is_dir():
        if input_path.is_dir():
            logger.info('Collecting data files')
            data_files = sorted(input_path.glob('**/*.csv'))
            msg = 'Calculating kinetics'
            if do_hill:
                msg = '{} including Hill kinetics'.format(msg)
            logger.info('{}'.format(msg))
            exp = libkinetics.Experiment(data_files,
                                         fitting_window,
                                         do_hill=do_hill,
                                         logger=logger,
                                         fit_to_replicates=fit_to_replicates)
            ehlp = ExperimentHelper(exp, logger)
            logger.info('Plotting linear fits')
            ehlp.plot_data(str(output_path))
            logger.info('Plotting kinetic fit(s)')
            ehlp.plot_kinetics(str(output_path))
            logger.info('Writing results to results.csv')
            ehlp.write_data(str(output_path))
            logger.info('Finished!')
        else:
            msg = '{} is not a directory!'.format(input_path)
            logger.critical('CRITICAL: '.format(msg))
            raise ValueError(msg)
    else:
        msg = '{} is not a directory!'.format(output_path)
        logger.critical('CRITICAL: '.format(msg))
        raise ValueError(msg)


if __name__ == "__main__":
    main()<|MERGE_RESOLUTION|>--- conflicted
+++ resolved
@@ -36,15 +36,11 @@
 
 
 class ExperimentHelper():
-<<<<<<< HEAD
-=======
     """
     Helper class for dealing with results of libkinetics.
 
     Provides plotting and data output functionality for libkinetics.Experiment.
     """
-
->>>>>>> 14ff2bd7
     def __init__(self, experiment, logger):
         self.exp = experiment
         self.logger = logger
@@ -122,15 +118,10 @@
             writer = csv.writer(csvfile, dialect='excel-tab')
             writer.writerow(['LINEAR FITS'])
             writer.writerow([])
-<<<<<<< HEAD
-            writer.writerow(['# concentration', 'avg. slope', 'slope std_err',
-                             'replicates (slope, intercept and r value)'])
-=======
             writer.writerow(['concentration',
                              'avg. slope',
                              'slope std_err',
                              'replicates (slope, intercept and r_squared)'])
->>>>>>> 14ff2bd7
             for m in exp.measurements:
                 row = [m.concentration, m.avg_slope, m.avg_slope_err]
                 for r in m.replicates:
